<div align="center">
<img src="https://storage.googleapis.com/posteriors/logo_with_text.png" alt="logo"></img>
</div>

[**Installation**](#installation)
| [**Quickstart**](#quickstart)
| [**Methods**](#methods)
| [**Friends**](#friends)
| [**Contributing**](#contributing)
| [**Documentation**](https://normal-computing.github.io/posteriors/)

## What is `posteriors`?

General purpose python library for uncertainty quantification with [`PyTorch`](https://github.com/pytorch/pytorch).

- [x] **Composable**: Use with [`transformers`](https://huggingface.co/docs/transformers/en/index), [`lightning`](https://lightning.ai/), [`torchopt`](https://github.com/metaopt/torchopt), [`torch.distributions`](https://pytorch.org/docs/stable/distributions.html) and more!
- [x] **Extensible**: Add new methods! Add new models!
- [x] **Functional**: Easier to test, closer to mathematics!
- [x] **Scalable**: Big model? Big data? No problem!
- [x] **Swappable**: Swap between algorithms with ease!


## Installation

`posteriors` is available on [PyPI](https://pypi.org/project/posteriors/) and can be installed via `pip`:

```bash
pip install posteriors
```

## Quickstart

`posteriors` is functional first and aims to be easy to use and extend. Let's try it out
by training a simple model with variational inference:
```python
from torchvision.datasets import MNIST
from torchvision.transforms import ToTensor
from torch import nn, utils, func
import torchopt
import posteriors

dataset = MNIST(root="./data", transform=ToTensor())
train_loader = utils.data.DataLoader(dataset, batch_size=32, shuffle=True)
num_data = len(dataset)

classifier = nn.Sequential(nn.Linear(28 * 28, 64), nn.ReLU(), nn.Linear(64, 10))
params = dict(classifier.named_parameters())


def log_posterior(params, batch):
    images, labels = batch
    images = images.view(images.size(0), -1)
    output = func.functional_call(classifier, params, images)
    log_post_val = (
        -nn.functional.cross_entropy(output, labels)
        + posteriors.diag_normal_log_prob(params) / num_data
    )
    return log_post_val, output


transform = posteriors.vi.diag.build(
    log_posterior, torchopt.adam(), temperature=1 / num_data
)  # Can swap out for any posteriors algorithm

state = transform.init(params)

for batch in train_loader:
    state = transform.update(state, batch)

```

Observe that `posteriors` recommends specifying `log_posterior` and `temperature` such that 
`log_posterior` remains on the same scale for different batch sizes. `posteriors` 
algorithms are designed to be stable as `temperature` goes to zero.

Further, the output of `log_posterior` is a tuple containing the evaluation 
(single-element Tensor) and an additional argument (TensorTree) containing any 
auxiliary information we'd like to retain from the model call, here the model predictions.
If you have no auxiliary information, you can simply return `torch.tensor([])` as
the second element. For more info see [`torch.func.grad`](https://pytorch.org/docs/stable/generated/torch.func.grad.html) 
(with `has_aux=True`) or the [documentation](https://normal-computing.github.io/posteriors/log_posteriors).

Check out the [tutorials](https://normal-computing.github.io/posteriors/tutorials) for more detailed usage!

## Methods

`posteriors` supports a variety of methods for uncertainty quantification, including:

- [**Extended Kalman filter**](posteriors/ekf/)
- [**Laplace approximation**](posteriors/laplace/)
- [**Stochastic gradient MCMC**](posteriors/sgmcmc/)
- [**Variational inference**](posteriors/vi/)

With full details available in the [API documentation](https://normal-computing.github.io/posteriors/api).

`posteriors` is designed to be easily extensible, if you're favorite method is not listed above,
[raise an issue]((https://github.com/normal-computing/posteriors/issues)) and we'll see what we can do!


## Friends

Interfaces seamlessly with:

- [`torch`](https://github.com/pytorch/pytorch) and in particular [`torch.func`](https://pytorch.org/docs/stable/func.html).
- [`torch.distributions`](https://pytorch.org/docs/stable/distributions.html) for distributions and sampling, (note that it's typically required to set `validate_args=False` to conform with the control flows in [`torch.func`](https://pytorch.org/docs/stable/func.html)).
- Functional and flexible torch optimizers from [`torchopt`](https://github.com/metaopt/torchopt), 
    (which is the default for [`posteriors.vi`](posteriors/vi/) but `torch.optim` also interfaces easily).
- [`transformers`](https://github.com/huggingface/transformers) for pre-trained models.
- [`lightning`](https://github.com/Lightning-AI/lightning) for convenient training and logging, see [examples/lightning_autoencoder.py](examples/lightning_autoencoder.py).

The functional transform interface is strongly inspired by frameworks such as 
[`optax`](https://github.com/google-deepmind/optax) and [`blackjax`](https://github.com/blackjax-devs/blackjax).

As well as other UQ libraries [`fortuna`](https://github.com/awslabs/fortuna),
[`laplace`](https://github.com/aleximmer/Laplace), [`numpyro`](https://github.com/pyro-ppl/numpyro),
[`pymc`](https://github.com/pymc-devs/pymc) and [`uncertainty-baselines`](https://github.com/google/uncertainty-baselines).


## Contributing

You can report a bug or request a feature by [creating a new issue on GitHub](https://github.com/normal-computing/posteriors/issues).

<<<<<<< HEAD
If you want to contribute code, please check the [contributing guide](https://normal-computing.github.io/posteriors/contributing).
=======
Pull requests are welcomed! Please go through the following steps:

1. Create a new branch from `main`.
2. Run `pip install -e .` to install the package in editable mode.
3. Add your code and tests (`tests` has the same structure as `posteriors`).
4. Run `pre-commit run --all-files` to check your code lints
(or your can run `pre-commit install` in the repo to make `pre-commit` 
run automatically on `git commit`).
5. Run `python -m pytest` to check that all tests pass.
6. Update the docs if necessary.
7. Commit your changes and push your branch to GitHub.
8. Create pull request into the `main` branch.

Feel free to open a draft PR to discuss changes or get feedback.
>>>>>>> 2ff849f3
<|MERGE_RESOLUTION|>--- conflicted
+++ resolved
@@ -120,21 +120,5 @@
 
 You can report a bug or request a feature by [creating a new issue on GitHub](https://github.com/normal-computing/posteriors/issues).
 
-<<<<<<< HEAD
-If you want to contribute code, please check the [contributing guide](https://normal-computing.github.io/posteriors/contributing).
-=======
-Pull requests are welcomed! Please go through the following steps:
 
-1. Create a new branch from `main`.
-2. Run `pip install -e .` to install the package in editable mode.
-3. Add your code and tests (`tests` has the same structure as `posteriors`).
-4. Run `pre-commit run --all-files` to check your code lints
-(or your can run `pre-commit install` in the repo to make `pre-commit` 
-run automatically on `git commit`).
-5. Run `python -m pytest` to check that all tests pass.
-6. Update the docs if necessary.
-7. Commit your changes and push your branch to GitHub.
-8. Create pull request into the `main` branch.
-
-Feel free to open a draft PR to discuss changes or get feedback.
->>>>>>> 2ff849f3
+If you want to contribute code, please check the [contributing guide](https://normal-computing.github.io/posteriors/contributing).