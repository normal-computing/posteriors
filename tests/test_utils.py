--- conflicted
+++ resolved
@@ -41,10 +41,6 @@
     try:
         torch.func.grad(func, has_aux=True)(torch.tensor(1.0))
     except Exception as e:
-<<<<<<< HEAD
-        print(str(e))
-=======
->>>>>>> 0ec2202f
         assert AUX_ERROR_MSG in str(e)
 
     with pytest.raises(RuntimeError) as e:
