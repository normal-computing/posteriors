--- conflicted
+++ resolved
@@ -546,36 +546,9 @@
     Returns:
         True if x is a scalar.
     """
-<<<<<<< HEAD
     return isinstance(x, (int, float)) or (torch.is_tensor(x) and x.numel() == 1)
 
-
-def empirical_fisher(
-    f: Callable[[TensorTree, TensorTree], Any], params: TensorTree, batch: Any
-) -> Tuple[Tensor, Any]:
-    """
-    Compute the empirical Fisher information matrix of a function f with respect to its
-    parameters, defined as:
-
-    F(θ) = ∑ᵢ ∇_θ f_θ(xᵢ, yᵢ)^T ∇_θ f_θ(xᵢ, yᵢ)
-
-    Args:
-        f: A function that takes params and batch and returns a 1D vector
-            with length equal to batch size.
-        params: PyTree of tensors.
-        batch: Input data to f, of the form (x, y).
-
-    Returns:
-        The empirical Fisher information matrix.
-    """
-    jac, aux = jacrev(f, has_aux=True)(params, batch)
-
-    # Convert Jacobian to be flat in parameter dimension
-    jac = torch.vmap(lambda x: tree_ravel(x)[0])(jac)
-
-    return jac.T @ jac, aux
-
-
+  
 class CatchAuxError(contextlib.AbstractContextManager):
     def __exit__(self, exc_type, exc_value, traceback):
         if exc_type is not None:
@@ -587,7 +560,4 @@
                     "log_posterior(params, batch) -> Tuple[float, torch.tensor([])].\n"
                     "\tMore info at https://normal-computing.github.io/posteriors/log_posteriors"
                 )
-        return False
-=======
-    return isinstance(x, (int, float)) or (torch.is_tensor(x) and x.numel() == 1)
->>>>>>> e853c710
+        return False