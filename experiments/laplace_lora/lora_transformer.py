--- conflicted
+++ resolved
@@ -39,11 +39,7 @@
         modules = list(model.model.layers.named_parameters())
         # Get layer index, name for layers to adapt
         module_names_with_layer = [
-<<<<<<< HEAD
             (name.split(".")[0], f"layer.{name.strip('.weight')}")
-=======
-            (name.split(".")[0], f'layers.{name.strip('.weight')}')
->>>>>>> 9d5f2392
             for name, param in modules
             if any(
                 sub in name
