--- conflicted
+++ resolved
@@ -25,12 +25,6 @@
 from posteriors.utils import flexi_tree_map
 from posteriors.utils import per_samplify
 from posteriors.utils import is_scalar
-<<<<<<< HEAD
-from posteriors.utils import empirical_fisher
-=======
-from posteriors.utils import CatchAuxError
-
->>>>>>> 86942ef2
 
 import logging
 
